--- conflicted
+++ resolved
@@ -420,7 +420,80 @@
   }
 
   @Test
-<<<<<<< HEAD
+  public void indentsIfStatementsWithoutBracesButWithCommentsOnTheSameLine()
+      throws FormatterException {
+    assertThat(
+            new Formatter()
+                .formatSource(
+                    "public class CommentedTest {\n"
+                        + "\n"
+                        + "  public boolean compare(ProglangType other) {\n"
+                        + "    if (this == other) // comment\n"
+                        + "    return true;\n"
+                        + "    return false;\n"
+                        + "  }\n"
+                        + "}\n"))
+        .isEqualTo(
+            "public class CommentedTest {\n"
+                + "\n"
+                + "  public boolean compare(ProglangType other) {\n"
+                + "    if (this == other) // comment\n"
+                + "        return true;\n"
+                + "    return false;\n"
+                + "  }\n"
+                + "}\n");
+  }
+
+  @Test
+  public void indentsDoWhileLoopsWithoutBracesButWithCommentsOnTheSameLine()
+      throws FormatterException {
+    assertThat(
+            new Formatter()
+                .formatSource(
+                    "public class CommentedTest {\n"
+                        + "\n"
+                        + "  public boolean something(ProglangType other) {\n"
+                        + "    do // comment\n"
+                        + "        return true;\n"
+                        + "    while (true);\n"
+                        + "  }\n"
+                        + "}\n"))
+        .isEqualTo(
+            "public class CommentedTest {\n"
+                + "\n"
+                + "  public boolean something(ProglangType other) {\n"
+                + "    do // comment\n"
+                + "        return true;\n"
+                + "    while (true);\n"
+                + "  }\n"
+                + "}\n");
+  }
+
+  @Test
+  public void indentsForLoopsWithoutBracesButWithCommentsOnTheSameLine() throws FormatterException {
+    assertThat(
+            new Formatter()
+                .formatSource(
+                    "public class CommentedTest {\n"
+                        + "\n"
+                        + "  public boolean something(ProglangType other) {\n"
+                        + "    for (int i = 0; i < 10; i++) // comment\n"
+                        + "    return true;\n"
+                        + "    return false;\n"
+                        + "  }\n"
+                        + "}\n"))
+        .isEqualTo(
+            "public class CommentedTest {\n"
+                + "\n"
+                + "  public boolean something(ProglangType other) {\n"
+                + "    for (int i = 0; i < 10; i++) // comment\n"
+                + "        return true;\n"
+                + "    return false;\n"
+                + "  }\n"
+                + "}\n");
+  }
+
+  @Test
   public void blankLinesImportComment() throws FormatterException {
     String withBlank =
         "package p;\n"
@@ -456,8 +529,6 @@
   }
 
   @Test
-=======
->>>>>>> f29bcc94
   public void indentsIfStatementsWithoutBracesButWithCommentsOnTheSameLine()
       throws FormatterException {
     assertThat(
